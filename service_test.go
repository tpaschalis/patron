--- conflicted
+++ resolved
@@ -57,44 +57,6 @@
 	}
 }
 
-<<<<<<< HEAD
-=======
-func TestServer_SetupTracing(t *testing.T) {
-	tests := []struct {
-		name string
-		cp   Component
-		host string
-		port string
-	}{
-		{name: "success w/ empty tracing vars", cp: &testComponent{}},
-		{name: "success w/ empty tracing host", cp: &testComponent{}, port: "6831"},
-		{name: "success w/ empty tracing port", cp: &testComponent{}, host: "127.0.0.1"},
-		{name: "success", cp: &testComponent{}, host: "127.0.0.1", port: "6831"},
-	}
-	for _, tt := range tests {
-		t.Run(tt.name, func(t *testing.T) {
-			if tt.host != "" {
-				err := os.Setenv("PATRON_JAEGER_AGENT_HOST", tt.host)
-				assert.NoError(t, err)
-			}
-			if tt.port != "" {
-				err := os.Setenv("PATRON_JAEGER_AGENT_PORT", tt.port)
-				assert.NoError(t, err)
-			}
-			s, err := New("test", "", Components(tt.cp, tt.cp, tt.cp))
-			assert.NoError(t, err)
-			err = s.Run()
-			assert.NoError(t, err)
-		})
-	}
-}
-
-func getRandomPort() string {
-	rnd := 50000 + rand.Int63n(10000)
-	return strconv.FormatInt(rnd, 10)
-}
-
->>>>>>> 0d2010ee
 type testComponent struct {
 	errorRunning bool
 }
